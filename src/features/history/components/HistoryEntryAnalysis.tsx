"use client";

import { useEffect, useMemo, useRef, useState, type FormEvent } from "react";
import type { CandlestickData, SeriesMarker, Time } from "lightweight-charts";

import {
  AnalysisSection,
  buildChartRangeLabels,
  buildEntryZones,
  buildOverlayLevels,
  buildSupportiveHighlights,
  buildTargets,
  buildTradingNarrative,
  formatPriceLabel,
  buildFormattedPair,
} from "@/features/analysis/components/AnalysisSection";
import { INDICATOR_CONFIG, DEFAULT_MARKET_MODE } from "@/features/market/constants";
import type { IndicatorKey } from "@/features/market/types";
import { mapTimeframeToSeconds } from "@/features/analysis/components/AnalysisSection";
import type { HistoryEntry, HistorySnapshot, HistoryVerdict } from "@/providers/history-provider";
import { useLanguage } from "@/providers/language-provider";
import { HistoryLiveChart } from "./HistoryLiveChart";

const buildInitialIndicatorVisibility = () => {
  const initial: Record<IndicatorKey, boolean> = {} as Record<IndicatorKey, boolean>;
  for (const item of INDICATOR_CONFIG) {
    initial[item.key] = item.defaultVisible;
  }
  return initial;
};

const mapTimeframeToInterval = (value: string): string => {
  const normalized = value.trim().toLowerCase();
  const allowed = new Set(["1m", "5m", "15m", "1h", "4h", "1d"]);
  if (allowed.has(normalized)) {
    return normalized;
  }
  if (allowed.has(normalized.replace(/[^0-9a-z]/g, ""))) {
    return normalized.replace(/[^0-9a-z]/g, "");
  }
  if (normalized === "1h") {
    return "1h";
  }
  if (normalized === "1d" || normalized === "1day") {
    return "1d";
  }
  return "1h";
};

type HistoryEntryAnalysisProps = {
  entry: HistoryEntry;
  onUpdateEntry: (updates: {
    verdict?: HistoryVerdict;
    feedback?: string;
    executed?: boolean | null;
    sessionId?: string;
    createdAt?: string;
  }) => Promise<HistoryEntry>;
};

export function HistoryEntryAnalysis({ entry, onUpdateEntry }: HistoryEntryAnalysisProps) {
  const { messages, languageTag } = useLanguage();
  const indicatorVisibility = useMemo(() => buildInitialIndicatorVisibility(), []);
  const [analysisCandles, setAnalysisCandles] = useState<CandlestickData[]>([]);
  const [analysisMarkers, setAnalysisMarkers] = useState<SeriesMarker<Time>[]>([]);
  const [analysisCandleDetails, setAnalysisCandleDetails] = useState<{
    time: number;
    open: number;
    high: number;
    low: number;
    close: number;
  } | null>(null);
  const [chartStart, setChartStart] = useState("-");
  const [chartEnd, setChartEnd] = useState("-");
  const [isFetching, setIsFetching] = useState(false);
  const [marketError, setMarketError] = useState<string | null>(null);
  const [verdictValue, setVerdictValue] = useState<HistoryVerdict>(entry.verdict);
  const [feedbackValue, setFeedbackValue] = useState(entry.feedback ?? "");
  const [isSubmitting, setIsSubmitting] = useState(false);
  const [submitStatus, setSubmitStatus] = useState<"idle" | "success" | "error">("idle");
  const [submitError, setSubmitError] = useState<string | null>(null);
  const [isUpdatingExecution, setIsUpdatingExecution] = useState(false);
  const [executionMessage, setExecutionMessage] = useState<string | null>(null);
  const [executionError, setExecutionError] = useState<string | null>(null);
  const [executedState, setExecutedState] = useState(entry.executed);

  const sectionRef = useRef<HTMLElement | null>(null);

  const originalTimeframe = (entry.decision?.timeframe ?? entry.timeframe ?? "1h").toLowerCase();
  const [viewTimeframe, setViewTimeframe] = useState<string>(originalTimeframe);
  const timeframe = viewTimeframe;
  const interval = mapTimeframeToInterval(timeframe);
  const symbol = entry.pair ?? entry.response.market?.pair ?? "BTCUSDT";

  useEffect(() => {
    setVerdictValue(entry.verdict);
    setFeedbackValue(entry.feedback ?? "");
    setSubmitError(null);
    setExecutionMessage(null);
    setExecutionError(null);
    setExecutedState(entry.executed);
  }, [entry.id, entry.verdict, entry.feedback, entry.executed]);

  const capturedAtMs = useMemo(() => {
    const fromSnapshot = entry.snapshot?.capturedAt
      ? Date.parse(entry.snapshot.capturedAt)
      : NaN;
    if (Number.isFinite(fromSnapshot)) {
      return fromSnapshot;
    }
    const fromCreated = Date.parse(entry.createdAt);
    return Number.isFinite(fromCreated) ? fromCreated : null;
  }, [entry.snapshot?.capturedAt, entry.createdAt]);

  const capturedAtSeconds = useMemo(() => {
    if (capturedAtMs === null) {
      return null;
    }
    return Math.floor(capturedAtMs / 1000);
  }, [capturedAtMs]);

  useEffect(() => {
    let cancelled = false;

<<<<<<< HEAD
    const resample = (source: CandlestickData[], from: string, to: string) => {
      const unit = (s: string) => ({ "1m":1, "5m":5, "15m":15, "1h":60, "4h":240, "1d":1440 }[s] ?? 60);
      const fm = unit(from); const tm = unit(to);
      if (fm === tm) return source;
      if (tm % fm !== 0 || tm < fm) return source;
      const factor = tm / fm;
      const out: CandlestickData[] = [];
      const arr = [...source].sort((a,b) => (a.time as number) - (b.time as number));
      for (let i=0;i<arr.length;i+=factor){
        const chunk = arr.slice(i, i+factor); if (chunk.length === 0) continue;
        const open = chunk[0].open; const close = chunk[chunk.length-1].close;
        const high = Math.max(...chunk.map(c=>c.high));
        const low = Math.min(...chunk.map(c=>c.low));
        out.push({ time: chunk[0].time, open, high, low, close });
      }
      return out;
    };

    const load = async () => {
      setIsFetching(true);
      try {
        if (entry.snapshot && entry.snapshot.candles && entry.snapshot.candles.length) {
          const base = entry.snapshot.timeframe?.toLowerCase?.() || originalTimeframe;
          const candles: CandlestickData[] = entry.snapshot.candles.map(k => ({
            time: (k.openTime/1000) as CandlestickData["time"],
            open: Number(k.open.toFixed(2)),
            high: Number(k.high.toFixed(2)),
            low: Number(k.low.toFixed(2)),
            close: Number(k.close.toFixed(2)),
          }));
          const reshaped = resample(candles, base, timeframe).slice(-220);
          if (!cancelled) {
            setAnalysisCandles(reshaped);
            const [startLabel, endLabel] = buildChartRangeLabels(reshaped.map(item => ({ time: new Date((item.time as number)*1000).toISOString(), close: item.close })), languageTag);
            setChartStart(startLabel); setChartEnd(endLabel);
          }
          return;
        }
        const params = new URLSearchParams();
        params.set("symbol", symbol); params.set("interval", interval); params.set("limit","300");
        const response = await fetch(`/api/market?${params.toString()}`);
        if (!response.ok) throw new Error(`Market request failed with ${response.status}`);
        const payload = (await response.json()) as { candles?: { openTime:number; open:number; high:number; low:number; close:number; volume:number; }[]; };
        const candles: CandlestickData[] = (payload.candles ?? []).map((item) => ({
          time: (item.openTime / 1000) as CandlestickData["time"],
          open: Number(item.open.toFixed(2)),
          high: Number(item.high.toFixed(2)),
          low: Number(item.low.toFixed(2)),
          close: Number(item.close.toFixed(2)),
        }));
=======
    const applySnapshot = (
      snapshotCandles: HistorySnapshot["candles"],
      fetchedCandles: CandlestickData[]
    ) => {
      setAnalysisCandleDetails(null);
      const candlesMap = new Map<number, CandlestickData>();

      const pushCandle = (item: {
        time: number;
        open: number;
        high: number;
        low: number;
        close: number;
      }) => {
        const payload: CandlestickData = {
          time: (item.time as unknown) as CandlestickData["time"],
          open: Number(item.open.toFixed(2)),
          high: Number(item.high.toFixed(2)),
          low: Number(item.low.toFixed(2)),
          close: Number(item.close.toFixed(2)),
        };
        candlesMap.set(item.time, payload);
      };

      snapshotCandles.forEach((item) => {
        pushCandle({
          time: item.time,
          open: item.open,
          high: item.high,
          low: item.low,
          close: item.close,
        });
      });

      fetchedCandles.forEach((item) => {
        const timeNumeric = item.time as number;
        if (!Number.isFinite(timeNumeric)) {
          return;
        }
        pushCandle({
          time: timeNumeric,
          open: item.open,
          high: (item as { high?: number }).high ?? item.close,
          low: (item as { low?: number }).low ?? item.close,
          close: item.close,
        });
      });

      const combined = Array.from(candlesMap.values()).sort(
        (a, b) => (a.time as number) - (b.time as number)
      );

      const timeframeSeconds = mapTimeframeToSeconds(timeframe);
      const action = (entry.decision?.action ?? entry.response.decision?.action ?? "hold")
        .toLowerCase();
      const isBuy = action === "buy";
      const isSell = action === "sell";
      const stopPrice = entry.response.tradePlan.stopLoss ?? null;
      const takeProfits = (entry.response.tradePlan.takeProfits ?? []).filter(
        (value): value is number => typeof value === "number" && Number.isFinite(value)
      );
      const tpTarget = isBuy
        ? (takeProfits.length ? Math.max(...takeProfits) : null)
        : takeProfits.length
        ? Math.min(...takeProfits)
        : null;

      const captureTime = capturedAtSeconds;
      let eventTime: number | null = null;
      let eventType: "tp" | "sl" | null = null;

      for (const candle of combined) {
        const openTime = candle.time as number;
        if (captureTime !== null && openTime < captureTime) {
          continue;
        }

        const high = (candle as { high?: number }).high ?? candle.close;
        const low = (candle as { low?: number }).low ?? candle.close;

        if (isBuy) {
          const hitStop = stopPrice !== null && low <= stopPrice;
          const hitTarget = tpTarget !== null && high >= tpTarget;
          if (hitStop) {
            eventTime = openTime;
            eventType = "sl";
            break;
          }
          if (hitTarget) {
            eventTime = openTime;
            eventType = "tp";
            break;
          }
        } else if (isSell) {
          const hitStop = stopPrice !== null && high >= stopPrice;
          const hitTarget = tpTarget !== null && low <= tpTarget;
          if (hitStop) {
            eventTime = openTime;
            eventType = "sl";
            break;
          }
          if (hitTarget) {
            eventTime = openTime;
            eventType = "tp";
            break;
          }
        }
      }

      const trimmed = eventTime !== null
        ? combined.filter((item) => (item.time as number) <= eventTime)
        : combined;

      const limited = trimmed.slice(-220);
      setAnalysisCandles(limited);
      setMarketError(null);

      if (limited.length) {
        const [startLabel, endLabel] = buildChartRangeLabels(
          limited.map((candle) => ({
            time: new Date((candle.time as number) * 1000).toISOString(),
            close: candle.close,
          })),
          languageTag
        );
        setChartStart(startLabel);
        setChartEnd(endLabel);
      } else {
        setChartStart("-");
        setChartEnd("-");
      }

      const markers: SeriesMarker<Time>[] = [];
      let capturedCandleDetails: {
        time: number;
        open: number;
        high: number;
        low: number;
        close: number;
      } | null = null;
      if (captureTime !== null) {
        const captureMarker = (() => {
          const timeframe = timeframeSeconds || 60 * 60;
          const target = combined.find((candle) => {
            const openTime = candle.time as number;
            const closeTime = openTime + timeframe;
            return captureTime >= openTime && captureTime < closeTime;
          }) ?? combined.find((candle) => (candle.time as number) >= captureTime);
          if (!target) {
            return null;
          }
          capturedCandleDetails = {
            time: target.time as number,
            open: target.open,
            high: (target as { high?: number }).high ?? target.close,
            low: (target as { low?: number }).low ?? target.close,
            close: target.close,
          };
          const text = isSell ? "S" : "B";
          const color = isSell ? "#ef4444" : "#22c55e";
          const position = isSell ? "aboveBar" : "belowBar";
          return {
            time: target.time,
            position,
            color: "#f8fafc",
            shape: "text",
            text,
            backgroundColor: color,
          } as SeriesMarker<Time>;
        })();
        if (captureMarker) {
          markers.push(captureMarker);
        }
      }

      if (eventTime !== null && eventType && combined.length) {
        const eventCandle = combined.find(
          (item) => (item.time as number) === eventTime
        );
        if (eventCandle) {
          const isTp = eventType === "tp";
          markers.push({
            time: eventCandle.time,
            position: isTp ? "aboveBar" : "belowBar",
            shape: "text",
            text: isTp ? "TP" : "SL",
            color: "#f8fafc",
            backgroundColor: isTp ? "#22c55e" : "#ef4444",
          });
        }
      }

      setAnalysisMarkers(markers);
      setAnalysisCandleDetails(capturedCandleDetails);
    };

    const loadCandles = async () => {
      setIsFetching(true);
      try {
        const params = new URLSearchParams();
        params.set("symbol", symbol);
        params.set("interval", interval);
        const fallbackCaptured = capturedAtMs ?? Date.now();
        const startRange = Math.max(fallbackCaptured - 7 * 24 * 60 * 60 * 1000, 0);
        const endRange = capturedAtMs ?? Date.now();
        const intervalMsMap: Record<string, number> = {
          "1m": 60_000,
          "5m": 5 * 60_000,
          "15m": 15 * 60_000,
          "1h": 60 * 60_000,
          "4h": 4 * 60 * 60_000,
          "1d": 24 * 60 * 60_000,
        };
        const intervalMs = intervalMsMap[interval] ?? intervalMsMap["1h"];
        const estimatedLimit = Math.min(
          Math.ceil((endRange - startRange) / intervalMs) + 10,
          5000
        );
        params.set("limit", String(estimatedLimit));
        params.set("start", String(startRange));
        params.set("end", String(endRange));
        params.set("provider", entry.provider);
        params.set("mode", entry.mode ?? DEFAULT_MARKET_MODE);
        const response = await fetch(`/api/market?${params.toString()}`);
        if (!response.ok) {
          let errorMessage = `Market request failed with ${response.status}`;
          try {
            const payload = (await response.json()) as { error?: string };
            if (payload?.error) {
              errorMessage = payload.error;
            }
          } catch (parseError) {
            console.warn("Failed to parse market error payload", parseError);
          }
          if (!cancelled) {
            setAnalysisCandles([]);
            setChartStart("-");
            setChartEnd("-");
            setMarketError(errorMessage);
          }
          return;
        }
        const payload = (await response.json()) as {
          candles?: {
            openTime: number;
            open: number;
            high: number;
            low: number;
            close: number;
            volume: number;
          }[];
        };
        if (cancelled) {
          return;
        }
        const fetchedCandles: CandlestickData[] = (payload.candles ?? []).map(
          (item) => ({
            time: (item.openTime / 1000) as CandlestickData["time"],
            open: Number(item.open.toFixed(2)),
            high: Number(item.high.toFixed(2)),
            low: Number(item.low.toFixed(2)),
            close: Number(item.close.toFixed(2)),
          })
        );
        const snapshotCandles = entry.snapshot?.candles ?? [];
        applySnapshot(snapshotCandles, fetchedCandles);
      } catch (error) {
        console.error("Failed to load market data for history entry", error);
      } finally {
>>>>>>> f02c8b16
        if (!cancelled) {
          setAnalysisCandles(candles.slice(-220));
          if (candles.length) {
            const [startLabel, endLabel] = buildChartRangeLabels(candles.map((item) => ({ time: new Date((item.time as number) * 1000).toISOString(), close: item.close })), languageTag);
            setChartStart(startLabel); setChartEnd(endLabel);
          } else { setChartStart("-"); setChartEnd("-"); }
        }
      } finally { if (!cancelled) setIsFetching(false); }
    };

<<<<<<< HEAD
    void load();
    return () => { cancelled = true; };
  }, [entry, symbol, interval, timeframe, languageTag, originalTimeframe]);
=======
    void loadCandles();
    return () => {
      cancelled = true;
    };
  }, [
    symbol,
    interval,
    languageTag,
    entry.provider,
    entry.mode,
    entry.snapshot,
    capturedAtSeconds,
    capturedAtMs,
    timeframe,
    entry.response.tradePlan.stopLoss,
    entry.response.tradePlan.takeProfits,
    entry.decision?.action,
    entry.response.decision?.action,
  ]);
>>>>>>> f02c8b16

  const priceFormatter = useMemo(
    () =>
      new Intl.NumberFormat(languageTag, {
        minimumFractionDigits: 4,
        maximumFractionDigits: 4,
      }),
    [languageTag]
  );

  const saveCopy = messages.analysis.savePanel;
  const feedbackCopy = messages.history.feedbackPanel;
  const executionCopy = messages.history.executionSurvey;
  const decisionAction = (entry.decision?.action ?? entry.response.decision?.action ?? "").toLowerCase();
  const canUpdateVerdict = (decisionAction === "buy" || decisionAction === "sell") && entry.executed === true;
  const verdictOptions = [
    {
      key: "accurate" as HistoryVerdict,
      label: saveCopy.verdictOptions.accurate.label,
      description: saveCopy.verdictOptions.accurate.description,
    },
    {
      key: "inaccurate" as HistoryVerdict,
      label: saveCopy.verdictOptions.inaccurate.label,
      description: saveCopy.verdictOptions.inaccurate.description,
    },
  ];
  const trimmedFeedback = feedbackValue.trim();
  const initialFeedback = (entry.feedback ?? "").trim();
  const isDirty = verdictValue !== entry.verdict || trimmedFeedback !== initialFeedback;
  const disableSubmit = !canUpdateVerdict || isSubmitting || !isDirty;

  const executionRecorded = typeof executedState === "boolean";
  const showFeedbackCard = executedState === true;
  const showVerdictControls = executedState === true;

  const handleExecutionUpdate = async (executed: boolean) => {
    if (isUpdatingExecution) {
      return;
    }
    const previousState = executedState;
    setExecutionMessage(null);
    setExecutionError(null);
    setExecutedState(executed);
    setIsUpdatingExecution(true);
    try {
      const updated = await onUpdateEntry({
        executed,
        sessionId: entry.sessionId,
        createdAt: entry.createdAt,
      });
      setExecutionMessage(executed ? executionCopy.recordedYes : executionCopy.recordedNo);
      setVerdictValue(updated.verdict);
      setFeedbackValue(updated.feedback ?? "");
    } catch (error) {
      setExecutionError(executionCopy.updateError);
      setExecutedState(previousState);
      console.error(error);
    } finally {
      setIsUpdatingExecution(false);
    }
  };

  const handleSubmit = async (event: FormEvent<HTMLFormElement>) => {
    event.preventDefault();
    if (!isDirty || !canUpdateVerdict) {
      return;
    }

    setIsSubmitting(true);
    setSubmitStatus("idle");
    setSubmitError(null);

    try {
      await onUpdateEntry({
        verdict: verdictValue,
        feedback: trimmedFeedback,
        sessionId: entry.sessionId,
        createdAt: entry.createdAt,
      });
      setSubmitStatus("success");
    } catch (error) {
      setSubmitStatus("error");
      setSubmitError(error instanceof Error ? error.message : feedbackCopy.genericError);
    } finally {
      setIsSubmitting(false);
    }
  };

  useEffect(() => {
    if (isDirty && submitStatus === "success") {
      setSubmitStatus("idle");
      setSubmitError(null);
    }
  }, [isDirty, submitStatus]);

  const formatPrice = useMemo(() => formatPriceLabel(priceFormatter), [priceFormatter]);
  const tradeEntries = useMemo(() => {
    const plan = entry.response.tradePlan;
    if (Array.isArray(plan.entries) && plan.entries.length) {
      return plan.entries;
    }
    if (plan.entry !== null && plan.entry !== undefined) {
      return [plan.entry];
    }
    return [] as number[];
  }, [entry]);
  const entryZoneValues = useMemo(() => buildEntryZones(tradeEntries), [tradeEntries]);
  const paddedTargets = useMemo(
    () => buildTargets(entry.response.tradePlan.takeProfits ?? []),
    [entry]
  );
  const overlayLevels = useMemo(
    () =>
      buildOverlayLevels(
        entryZoneValues,
        paddedTargets,
        entry.response.tradePlan.stopLoss ?? null
      ),
    [entryZoneValues, paddedTargets, entry]
  );
  const supportiveHighlights = useMemo(() => buildSupportiveHighlights(entry.response), [entry]);
  const tradingNarrative = useMemo(() => {
    const planRationale = entry.response.tradePlan.rationale ?? "-";
    return buildTradingNarrative(planRationale, entry.response);
  }, [entry]);
  const formattedPair = useMemo(
    () => buildFormattedPair(entry.response.market?.pair ?? entry.pair, entry.pair),
    [entry]
  );

  return (
    <>
      <HistoryLiveChart
        symbol={entry.response.market?.pair ?? entry.pair}
        provider={entry.provider}
        mode={entry.mode}
        timeframe={entry.decision?.timeframe ?? entry.timeframe ?? timeframe}
        snapshotCapturedAt={entry.snapshot?.capturedAt ?? entry.createdAt}
      />

      <AnalysisSection
        response={entry.response}
        timeframe={timeframe}
        indicatorVisibility={indicatorVisibility}
        analysisCandles={analysisCandles}
        analysisMarkers={analysisMarkers}
        analysisCandleDetails={analysisCandleDetails}
        overlayLevels={overlayLevels}
        supportiveHighlights={supportiveHighlights}
        paddedTargets={paddedTargets}
        entryZoneValues={entryZoneValues}
        tradeStopLoss={entry.response.tradePlan.stopLoss ?? null}
        tradeExecutionWindow={entry.response.tradePlan.executionWindow ?? "-"}
        tradeSizingNotes={entry.response.tradePlan.sizingNotes ?? "-"}
        tradingNarrative={tradingNarrative}
        formatPrice={formatPrice}
        formattedPair={formattedPair}
        chartStartLabel={chartStart}
        chartEndLabel={chartEnd}
        canSaveReport={false}
        isSessionSyncing={isFetching}
        saveFeedback={entry.feedback ?? ""}
        onFeedbackChange={() => {}}
        onSaveReport={() => {}}
        isSavingReport={false}
        saveStatus="idle"
        saveError={null}
        sectionRef={sectionRef}
      />

      {marketError ? (
        <p className="mt-4 rounded-2xl border border-[var(--swimm-neutral-300)] bg-[var(--swimm-neutral-50)] px-4 py-3 text-xs text-[var(--swimm-down)]">
          {marketError}
        </p>
      ) : null}

      <section className="mt-6 rounded-3xl border border-[var(--swimm-neutral-300)] bg-white p-6 shadow-sm shadow-[var(--swimm-neutral-300)]/40">
        <h4 className="text-lg font-semibold text-[var(--swimm-navy-900)]">
          {executionCopy.title}
        </h4>
        <p className="mt-2 text-sm text-[var(--swimm-neutral-500)]">
          {executionCopy.description}
        </p>
        <div className="mt-5 flex flex-col gap-3 sm:flex-row">
          <button
            type="button"
            onClick={() => handleExecutionUpdate(true)}
            disabled={isUpdatingExecution}
            className={`inline-flex items-center justify-center rounded-full border px-5 py-2 text-xs font-semibold uppercase tracking-[0.3em] transition hover:-translate-y-0.5 disabled:cursor-not-allowed disabled:border-[var(--swimm-neutral-300)] disabled:bg-[var(--swimm-neutral-200)]/60 disabled:text-[var(--swimm-neutral-400)] ${
              executedState === true
                ? "border-[var(--swimm-primary-700)] bg-[var(--swimm-primary-500)]/15 text-[var(--swimm-primary-700)]"
                : "border-[var(--swimm-neutral-300)] bg-white text-[var(--swimm-neutral-500)] hover:border-[var(--swimm-primary-500)] hover:text-[var(--swimm-primary-700)]"
            }`}
          >
            {executionCopy.executedYes}
          </button>
          <button
            type="button"
            onClick={() => handleExecutionUpdate(false)}
            disabled={isUpdatingExecution}
            className={`inline-flex items-center justify-center rounded-full border px-5 py-2 text-xs font-semibold uppercase tracking-[0.3em] transition hover:-translate-y-0.5 disabled:cursor-not-allowed disabled:border-[var(--swimm-neutral-300)] disabled:bg-[var(--swimm-neutral-200)]/60 disabled:text-[var(--swimm-neutral-400)] ${
              executedState === false
                ? "border-[var(--swimm-primary-700)] bg-[var(--swimm-primary-500)]/15 text-[var(--swimm-primary-700)]"
                : "border-[var(--swimm-neutral-300)] bg-white text-[var(--swimm-neutral-500)] hover:border-[var(--swimm-primary-500)] hover:text-[var(--swimm-primary-700)]"
            }`}
          >
            {executionCopy.executedNo}
          </button>
        </div>
        {executionError ? (
          <p className="mt-3 text-xs text-[var(--swimm-down)]">{executionError}</p>
        ) : null}
      </section>

      {executionRecorded && executionMessage ? (
        <p
          className={`mt-4 rounded-2xl px-4 py-3 text-xs ${
            executedState === true
              ? "border border-[var(--swimm-primary-500)]/40 bg-[var(--swimm-primary-500)]/10 text-[var(--swimm-primary-700)]"
              : "border border-[var(--swimm-neutral-300)] bg-[var(--swimm-neutral-100)] text-[var(--swimm-neutral-500)]"
          }`}
        >
          {executionMessage}
        </p>
      ) : null}

      {showFeedbackCard ? (
        <section className="mt-6 rounded-3xl border border-[var(--swimm-neutral-300)] bg-white p-6 shadow-sm shadow-[var(--swimm-neutral-300)]/40">
          <div className="flex flex-col gap-2 sm:flex-row sm:items-center sm:justify-between">
            <div>
              <h4 className="text-lg font-semibold text-[var(--swimm-navy-900)]">
                {feedbackCopy.title}
              </h4>
              <p className="text-sm text-[var(--swimm-neutral-500)]">{feedbackCopy.description}</p>
            </div>
          </div>

          {!showVerdictControls || !canUpdateVerdict ? (
            <p className="mt-4 rounded-2xl border border-[var(--swimm-neutral-300)] bg-[var(--swimm-neutral-100)] px-4 py-3 text-xs text-[var(--swimm-neutral-500)]">
              {feedbackCopy.holdDisabled}
            </p>
          ) : (
            <form onSubmit={handleSubmit} className="mt-5 space-y-5">
              <fieldset className="space-y-3">
                <legend className="text-xs font-semibold uppercase tracking-[0.3em] text-[var(--swimm-neutral-400)]">
                  {feedbackCopy.verdictLabel}
                </legend>
                <div className="grid gap-3 sm:grid-cols-3">
                  {verdictOptions.map((option) => {
                    const isActive = verdictValue === option.key;
                    return (
                      <label
                        key={option.key}
                        className={`flex flex-col gap-1 rounded-2xl border px-4 py-3 transition ${
                          isActive
                            ? "border-[var(--swimm-primary-500)] bg-[var(--swimm-primary-500)]/10 text-[var(--swimm-primary-700)]"
                            : "border-[var(--swimm-neutral-300)] bg-white text-[var(--swimm-neutral-600)] hover:border-[var(--swimm-primary-500)]"
                        }`}
                      >
                        <span className="flex items-center gap-2 text-sm font-semibold">
                          <input
                            type="radio"
                            name="history-verdict"
                            value={option.key}
                            checked={isActive}
                            onChange={() => setVerdictValue(option.key)}
                            className="h-4 w-4 accent-[var(--swimm-primary-600)]"
                          />
                        {option.label}
                      </span>
                      <span className="text-xs text-[var(--swimm-neutral-500)]">
                        {option.description}
                      </span>
                    </label>
                  );
                })}
              </div>
              <p className="text-xs text-[var(--swimm-neutral-400)]">{feedbackCopy.pendingHint}</p>
            </fieldset>

            <div>
              <label className="text-xs font-semibold uppercase tracking-[0.3em] text-[var(--swimm-neutral-400)]">
                {feedbackCopy.feedbackLabel}
              </label>
              <textarea
                value={feedbackValue}
                onChange={(event) => setFeedbackValue(event.target.value)}
                placeholder={feedbackCopy.feedbackPlaceholder}
                className="mt-2 w-full rounded-2xl border border-[var(--swimm-neutral-300)] bg-white px-4 py-3 text-sm text-[var(--swimm-neutral-600)] outline-none transition focus:border-[var(--swimm-primary-500)] focus:ring-2 focus:ring-[var(--swimm-primary-500)]/30"
                rows={3}
              />
              <p className="mt-2 text-xs text-[var(--swimm-neutral-400)]">{saveCopy.feedbackHint}</p>
            </div>

            {submitStatus === "success" ? (
              <div className="rounded-2xl border border-[var(--swimm-up)] bg-[var(--swimm-up)]/10 px-4 py-3 text-sm text-[var(--swimm-up)]">
                {feedbackCopy.success}
              </div>
            ) : null}
            {submitStatus === "error" ? (
              <div className="rounded-2xl border border-[var(--swimm-down)] bg-[var(--swimm-down)]/10 px-4 py-3 text-sm text-[var(--swimm-down)]">
                {submitError ?? feedbackCopy.genericError}
              </div>
            ) : null}

            <div className="flex items-center justify-end">
              <button
                type="submit"
                disabled={disableSubmit}
                className="inline-flex items-center justify-center rounded-full border border-[var(--swimm-primary-700)] bg-[var(--swimm-primary-500)]/15 px-5 py-2 text-xs font-semibold uppercase tracking-[0.3em] text-[var(--swimm-primary-700)] transition hover:-translate-y-0.5 hover:bg-[var(--swimm-primary-500)]/25 disabled:cursor-not-allowed disabled:border-[var(--swimm-neutral-300)] disabled:bg-[var(--swimm-neutral-200)]/60 disabled:text-[var(--swimm-neutral-400)]"
              >
                {isSubmitting ? feedbackCopy.updatingButton : feedbackCopy.submitButton}
              </button>
            </div>
          </form>
        )}
      </section>
      ) : null}

    </>
  );
}<|MERGE_RESOLUTION|>--- conflicted
+++ resolved
@@ -122,7 +122,6 @@
   useEffect(() => {
     let cancelled = false;
 
-<<<<<<< HEAD
     const resample = (source: CandlestickData[], from: string, to: string) => {
       const unit = (s: string) => ({ "1m":1, "5m":5, "15m":15, "1h":60, "4h":240, "1d":1440 }[s] ?? 60);
       const fm = unit(from); const tm = unit(to);
@@ -173,277 +172,6 @@
           low: Number(item.low.toFixed(2)),
           close: Number(item.close.toFixed(2)),
         }));
-=======
-    const applySnapshot = (
-      snapshotCandles: HistorySnapshot["candles"],
-      fetchedCandles: CandlestickData[]
-    ) => {
-      setAnalysisCandleDetails(null);
-      const candlesMap = new Map<number, CandlestickData>();
-
-      const pushCandle = (item: {
-        time: number;
-        open: number;
-        high: number;
-        low: number;
-        close: number;
-      }) => {
-        const payload: CandlestickData = {
-          time: (item.time as unknown) as CandlestickData["time"],
-          open: Number(item.open.toFixed(2)),
-          high: Number(item.high.toFixed(2)),
-          low: Number(item.low.toFixed(2)),
-          close: Number(item.close.toFixed(2)),
-        };
-        candlesMap.set(item.time, payload);
-      };
-
-      snapshotCandles.forEach((item) => {
-        pushCandle({
-          time: item.time,
-          open: item.open,
-          high: item.high,
-          low: item.low,
-          close: item.close,
-        });
-      });
-
-      fetchedCandles.forEach((item) => {
-        const timeNumeric = item.time as number;
-        if (!Number.isFinite(timeNumeric)) {
-          return;
-        }
-        pushCandle({
-          time: timeNumeric,
-          open: item.open,
-          high: (item as { high?: number }).high ?? item.close,
-          low: (item as { low?: number }).low ?? item.close,
-          close: item.close,
-        });
-      });
-
-      const combined = Array.from(candlesMap.values()).sort(
-        (a, b) => (a.time as number) - (b.time as number)
-      );
-
-      const timeframeSeconds = mapTimeframeToSeconds(timeframe);
-      const action = (entry.decision?.action ?? entry.response.decision?.action ?? "hold")
-        .toLowerCase();
-      const isBuy = action === "buy";
-      const isSell = action === "sell";
-      const stopPrice = entry.response.tradePlan.stopLoss ?? null;
-      const takeProfits = (entry.response.tradePlan.takeProfits ?? []).filter(
-        (value): value is number => typeof value === "number" && Number.isFinite(value)
-      );
-      const tpTarget = isBuy
-        ? (takeProfits.length ? Math.max(...takeProfits) : null)
-        : takeProfits.length
-        ? Math.min(...takeProfits)
-        : null;
-
-      const captureTime = capturedAtSeconds;
-      let eventTime: number | null = null;
-      let eventType: "tp" | "sl" | null = null;
-
-      for (const candle of combined) {
-        const openTime = candle.time as number;
-        if (captureTime !== null && openTime < captureTime) {
-          continue;
-        }
-
-        const high = (candle as { high?: number }).high ?? candle.close;
-        const low = (candle as { low?: number }).low ?? candle.close;
-
-        if (isBuy) {
-          const hitStop = stopPrice !== null && low <= stopPrice;
-          const hitTarget = tpTarget !== null && high >= tpTarget;
-          if (hitStop) {
-            eventTime = openTime;
-            eventType = "sl";
-            break;
-          }
-          if (hitTarget) {
-            eventTime = openTime;
-            eventType = "tp";
-            break;
-          }
-        } else if (isSell) {
-          const hitStop = stopPrice !== null && high >= stopPrice;
-          const hitTarget = tpTarget !== null && low <= tpTarget;
-          if (hitStop) {
-            eventTime = openTime;
-            eventType = "sl";
-            break;
-          }
-          if (hitTarget) {
-            eventTime = openTime;
-            eventType = "tp";
-            break;
-          }
-        }
-      }
-
-      const trimmed = eventTime !== null
-        ? combined.filter((item) => (item.time as number) <= eventTime)
-        : combined;
-
-      const limited = trimmed.slice(-220);
-      setAnalysisCandles(limited);
-      setMarketError(null);
-
-      if (limited.length) {
-        const [startLabel, endLabel] = buildChartRangeLabels(
-          limited.map((candle) => ({
-            time: new Date((candle.time as number) * 1000).toISOString(),
-            close: candle.close,
-          })),
-          languageTag
-        );
-        setChartStart(startLabel);
-        setChartEnd(endLabel);
-      } else {
-        setChartStart("-");
-        setChartEnd("-");
-      }
-
-      const markers: SeriesMarker<Time>[] = [];
-      let capturedCandleDetails: {
-        time: number;
-        open: number;
-        high: number;
-        low: number;
-        close: number;
-      } | null = null;
-      if (captureTime !== null) {
-        const captureMarker = (() => {
-          const timeframe = timeframeSeconds || 60 * 60;
-          const target = combined.find((candle) => {
-            const openTime = candle.time as number;
-            const closeTime = openTime + timeframe;
-            return captureTime >= openTime && captureTime < closeTime;
-          }) ?? combined.find((candle) => (candle.time as number) >= captureTime);
-          if (!target) {
-            return null;
-          }
-          capturedCandleDetails = {
-            time: target.time as number,
-            open: target.open,
-            high: (target as { high?: number }).high ?? target.close,
-            low: (target as { low?: number }).low ?? target.close,
-            close: target.close,
-          };
-          const text = isSell ? "S" : "B";
-          const color = isSell ? "#ef4444" : "#22c55e";
-          const position = isSell ? "aboveBar" : "belowBar";
-          return {
-            time: target.time,
-            position,
-            color: "#f8fafc",
-            shape: "text",
-            text,
-            backgroundColor: color,
-          } as SeriesMarker<Time>;
-        })();
-        if (captureMarker) {
-          markers.push(captureMarker);
-        }
-      }
-
-      if (eventTime !== null && eventType && combined.length) {
-        const eventCandle = combined.find(
-          (item) => (item.time as number) === eventTime
-        );
-        if (eventCandle) {
-          const isTp = eventType === "tp";
-          markers.push({
-            time: eventCandle.time,
-            position: isTp ? "aboveBar" : "belowBar",
-            shape: "text",
-            text: isTp ? "TP" : "SL",
-            color: "#f8fafc",
-            backgroundColor: isTp ? "#22c55e" : "#ef4444",
-          });
-        }
-      }
-
-      setAnalysisMarkers(markers);
-      setAnalysisCandleDetails(capturedCandleDetails);
-    };
-
-    const loadCandles = async () => {
-      setIsFetching(true);
-      try {
-        const params = new URLSearchParams();
-        params.set("symbol", symbol);
-        params.set("interval", interval);
-        const fallbackCaptured = capturedAtMs ?? Date.now();
-        const startRange = Math.max(fallbackCaptured - 7 * 24 * 60 * 60 * 1000, 0);
-        const endRange = capturedAtMs ?? Date.now();
-        const intervalMsMap: Record<string, number> = {
-          "1m": 60_000,
-          "5m": 5 * 60_000,
-          "15m": 15 * 60_000,
-          "1h": 60 * 60_000,
-          "4h": 4 * 60 * 60_000,
-          "1d": 24 * 60 * 60_000,
-        };
-        const intervalMs = intervalMsMap[interval] ?? intervalMsMap["1h"];
-        const estimatedLimit = Math.min(
-          Math.ceil((endRange - startRange) / intervalMs) + 10,
-          5000
-        );
-        params.set("limit", String(estimatedLimit));
-        params.set("start", String(startRange));
-        params.set("end", String(endRange));
-        params.set("provider", entry.provider);
-        params.set("mode", entry.mode ?? DEFAULT_MARKET_MODE);
-        const response = await fetch(`/api/market?${params.toString()}`);
-        if (!response.ok) {
-          let errorMessage = `Market request failed with ${response.status}`;
-          try {
-            const payload = (await response.json()) as { error?: string };
-            if (payload?.error) {
-              errorMessage = payload.error;
-            }
-          } catch (parseError) {
-            console.warn("Failed to parse market error payload", parseError);
-          }
-          if (!cancelled) {
-            setAnalysisCandles([]);
-            setChartStart("-");
-            setChartEnd("-");
-            setMarketError(errorMessage);
-          }
-          return;
-        }
-        const payload = (await response.json()) as {
-          candles?: {
-            openTime: number;
-            open: number;
-            high: number;
-            low: number;
-            close: number;
-            volume: number;
-          }[];
-        };
-        if (cancelled) {
-          return;
-        }
-        const fetchedCandles: CandlestickData[] = (payload.candles ?? []).map(
-          (item) => ({
-            time: (item.openTime / 1000) as CandlestickData["time"],
-            open: Number(item.open.toFixed(2)),
-            high: Number(item.high.toFixed(2)),
-            low: Number(item.low.toFixed(2)),
-            close: Number(item.close.toFixed(2)),
-          })
-        );
-        const snapshotCandles = entry.snapshot?.candles ?? [];
-        applySnapshot(snapshotCandles, fetchedCandles);
-      } catch (error) {
-        console.error("Failed to load market data for history entry", error);
-      } finally {
->>>>>>> f02c8b16
         if (!cancelled) {
           setAnalysisCandles(candles.slice(-220));
           if (candles.length) {
@@ -454,31 +182,9 @@
       } finally { if (!cancelled) setIsFetching(false); }
     };
 
-<<<<<<< HEAD
     void load();
     return () => { cancelled = true; };
   }, [entry, symbol, interval, timeframe, languageTag, originalTimeframe]);
-=======
-    void loadCandles();
-    return () => {
-      cancelled = true;
-    };
-  }, [
-    symbol,
-    interval,
-    languageTag,
-    entry.provider,
-    entry.mode,
-    entry.snapshot,
-    capturedAtSeconds,
-    capturedAtMs,
-    timeframe,
-    entry.response.tradePlan.stopLoss,
-    entry.response.tradePlan.takeProfits,
-    entry.decision?.action,
-    entry.response.decision?.action,
-  ]);
->>>>>>> f02c8b16
 
   const priceFormatter = useMemo(
     () =>
