import type { IndicatorConfigItem } from "./types";
import type { CexProvider } from "@/features/market/exchanges";
export { CEX_PROVIDERS, DEFAULT_PROVIDER } from "@/features/market/exchanges";
export const PROVIDER_ICON_MAP: Record<CexProvider, string> = {
  binance: "/cex/binance.png",
  bybit: "/cex/bybit.webp",
  gold: "/logo/branding.png",
};

export const MARKET_MODES = ["spot", "futures"] as const;
export type MarketMode = (typeof MARKET_MODES)[number];
export const DEFAULT_MARKET_MODE: MarketMode = "spot";
export const isMarketMode = (
  value: string | null | undefined
): value is MarketMode => value === "spot" || value === "futures";

export const TIMEFRAME_OPTIONS = ["1m", "5m", "15m", "1h", "4h", "1d"] as const;

export const INDICATOR_CONFIG: IndicatorConfigItem[] = [
  {
    key: "sma20",
    label: "MA 20",
    defaultVisible: true,
    type: "sma",
    length: 20,
    colors: ["#38bdf8"],
  },
  {
    key: "sma50",
    label: "MA 50",
    defaultVisible: true,
    type: "sma",
    length: 50,
    colors: ["#a855f7"],
  },
  {
    key: "sma100",
    label: "MA 100",
    defaultVisible: false,
    type: "sma",
    length: 100,
    colors: ["#f97316"],
  },
  {
    key: "sma200",
    label: "MA 200",
    defaultVisible: false,
    type: "sma",
    length: 200,
    colors: ["#22d3ee"],
  },
  {
    key: "ema20",
    label: "EMA 20",
    defaultVisible: false,
    type: "ema",
    length: 20,
    colors: ["#facc15"],
  },
  {
    key: "ema50",
    label: "EMA 50",
    defaultVisible: false,
    type: "ema",
    length: 50,
    colors: ["#fb7185"],
  },
  {
    key: "ema200",
    label: "EMA 200",
    defaultVisible: false,
    type: "ema",
    length: 200,
    colors: ["#34d399"],
  },
  {
    key: "bollinger",
    label: "Bollinger Bands",
    defaultVisible: false,
    type: "bollinger",
    length: 20,
    multiplier: 2,
    colors: ["#fbbf24", "#fbbf24", "#fbbf24"],
  },
];

export const TARGET_LABELS = ["TP1", "TP2", "TP3", "TP4", "TP5"] as const;

<<<<<<< HEAD
export const DEFAULT_PAIR_SYMBOL = process.env.BINANCE_SYMBOL ?? "BTCUSDT";


=======
export const DEFAULT_PAIR_SYMBOL = "BTCUSDT";
>>>>>>> f02c8b16
<|MERGE_RESOLUTION|>--- conflicted
+++ resolved
@@ -86,10 +86,6 @@
 
 export const TARGET_LABELS = ["TP1", "TP2", "TP3", "TP4", "TP5"] as const;
 
-<<<<<<< HEAD
 export const DEFAULT_PAIR_SYMBOL = process.env.BINANCE_SYMBOL ?? "BTCUSDT";
 
 
-=======
-export const DEFAULT_PAIR_SYMBOL = "BTCUSDT";
->>>>>>> f02c8b16
