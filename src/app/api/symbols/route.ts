import { NextRequest, NextResponse } from "next/server";

import { fetchBinanceTradablePairs } from "@/features/market/exchanges/binance";
import { fetchBybitTradablePairs } from "@/features/market/exchanges/bybit";
import { DEFAULT_PROVIDER, isCexProvider } from "@/features/market/exchanges";
import {
  DEFAULT_MARKET_MODE,
  isMarketMode,
  type MarketMode,
} from "@/features/market/constants";
import { isLocale, type Locale } from "@/i18n/messages";
import { translate } from "@/i18n/translate";

export async function GET(request: NextRequest) {
  const { searchParams } = new URL(request.url);
  const providerParam = searchParams.get("provider")?.toLowerCase() ?? DEFAULT_PROVIDER;
  const provider = isCexProvider(providerParam) ? providerParam : providerParam === "gold" ? "gold" : (DEFAULT_PROVIDER as "binance" | "bybit" | "gold");
  const localeParam = searchParams.get("locale") ?? "";
  const locale: Locale = localeParam && isLocale(localeParam) ? localeParam : "en";
  const modeParam = searchParams.get("mode")?.toLowerCase() ?? DEFAULT_MARKET_MODE;
  const mode: MarketMode = isMarketMode(modeParam) ? modeParam : DEFAULT_MARKET_MODE;

  try {
<<<<<<< HEAD
    if (provider === "gold") {
      return NextResponse.json({ symbols: [{ symbol: "XAUUSD", label: "XAU / USD" }], provider });
    }
    const pairs = provider === "bybit" ? await fetchBybitTradablePairs() : await fetchBinanceTradablePairs();
=======
    const pairs =
      provider === "bybit"
        ? await fetchBybitTradablePairs(mode)
        : await fetchBinanceTradablePairs(undefined, mode);
>>>>>>> f02c8b16
    const symbols = pairs.map(({ symbol, label }) => ({ symbol, label }));
    return NextResponse.json({ symbols, provider, mode });
  } catch (error) {
    console.error("Failed to load tradable pairs", error);
    return NextResponse.json(
      { error: translate(locale, "market.errors.loadPairs") },
      { status: 500 }
    );
  }
}

<|MERGE_RESOLUTION|>--- conflicted
+++ resolved
@@ -21,17 +21,10 @@
   const mode: MarketMode = isMarketMode(modeParam) ? modeParam : DEFAULT_MARKET_MODE;
 
   try {
-<<<<<<< HEAD
     if (provider === "gold") {
       return NextResponse.json({ symbols: [{ symbol: "XAUUSD", label: "XAU / USD" }], provider });
     }
     const pairs = provider === "bybit" ? await fetchBybitTradablePairs() : await fetchBinanceTradablePairs();
-=======
-    const pairs =
-      provider === "bybit"
-        ? await fetchBybitTradablePairs(mode)
-        : await fetchBinanceTradablePairs(undefined, mode);
->>>>>>> f02c8b16
     const symbols = pairs.map(({ symbol, label }) => ({ symbol, label }));
     return NextResponse.json({ symbols, provider, mode });
   } catch (error) {
