--- conflicted
+++ resolved
@@ -14,15 +14,7 @@
   formatBybitSummary,
 } from "@/features/market/exchanges/bybit";
 import { DEFAULT_PROVIDER, isCexProvider } from "@/features/market/exchanges";
-<<<<<<< HEAD
 import { fetchGoldCandles, fetchGoldMarketSummary } from "@/features/market/exchanges/gold";
-=======
-import {
-  DEFAULT_MARKET_MODE,
-  isMarketMode,
-  type MarketMode,
-} from "@/features/market/constants";
->>>>>>> f02c8b16
 import { isLocale, type Locale } from "@/i18n/messages";
 import { translate } from "@/i18n/translate";
 import { getSessionFromCookie } from "@/lib/session";
@@ -40,15 +32,11 @@
   const defaultSymbol = "BTCUSDT";
   const symbolParam = symbolParamRaw
     ? symbolParamRaw.replace(/[^A-Z0-9]/g, "")
-<<<<<<< HEAD
     : provider === "bybit"
     ? (process.env.BYBIT_SYMBOL ?? "BTCUSDT")
     : provider === "gold"
     ? "XAUUSD"
     : (process.env.BINANCE_SYMBOL ?? "BTCUSDT");
-=======
-    : defaultSymbol;
->>>>>>> f02c8b16
   const intervalParam = searchParams.get("interval")?.toLowerCase() ?? "15m";
   const limitParam = Number.parseInt(searchParams.get("limit") ?? "500", 10);
   const startParamRaw = searchParams.get("start");
@@ -147,7 +135,6 @@
   const [candles, summary, rawOrderBook] = await Promise.all(
     provider === "bybit"
       ? [
-<<<<<<< HEAD
           fetchBybitCandles(symbolParam, intervalParam, limit),
           fetchBybitMarketSummary(symbolParam),
           fetchBybitOrderBook(symbolParam, 50),
@@ -162,28 +149,6 @@
           fetchBinanceCandles(symbolParam, intervalParam, limit),
           fetchBinanceMarketSummary(symbolParam),
           fetchBinanceOrderBook(symbolParam, 50),
-=======
-          fetchBybitCandles(
-            symbolParam,
-            intervalParam,
-            { limit: computedLimit, startTime: startTimeMs ?? undefined, endTime: endTimeMs ?? undefined },
-            bybitAuth,
-            mode
-          ),
-          fetchBybitMarketSummary(symbolParam, bybitAuth, mode),
-          fetchBybitOrderBook(symbolParam, 50, bybitAuth, mode),
-        ]
-      : [
-          fetchBinanceCandles(
-            symbolParam,
-            intervalParam,
-            { limit: computedLimit, startTime: startTimeMs ?? undefined, endTime: endTimeMs ?? undefined },
-            binanceAuth,
-            mode
-          ),
-          fetchBinanceMarketSummary(symbolParam, binanceAuth, mode),
-          fetchBinanceOrderBook(symbolParam, 50, binanceAuth, mode),
->>>>>>> f02c8b16
         ]
   );
 
@@ -205,17 +170,11 @@
     orderBook: computedOrderBook,
     summary:
       provider === "bybit"
-<<<<<<< HEAD
         ? formatBybitSummary(summary, locale)
         : provider === "gold"
         ? (summary as { summary: string; stats: unknown }).summary
         : formatBinanceSummary(summary, locale),
     summaryStats: provider === "gold" ? (summary as { summary: string; stats: unknown }).stats : summary,
-=======
-        ? formatBybitSummary(summary, locale, mode)
-        : formatBinanceSummary(summary, locale, mode),
-    summaryStats: summary,
->>>>>>> f02c8b16
     updatedAt: new Date().toISOString(),
   });
 }